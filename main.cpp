#include <iostream>
#include <thread>
#include <chrono>
#include <vector>
#include <numeric>
#include <boost/asio.hpp>
#include <boost/asio/steady_timer.hpp>
#include <classes.hpp>
#include <functional>
#include <variant>

// Função para simular leitura de dados do servidor (futuramente, substitua por publisher/subscriber real)
DadosProcessados lerDadosServidor() {
    // Simulação: gera valores aleatórios
    static int contador = 0;
    DadosProcessados dados;
    dados.id = ++contador; // ID único
    dados.posicao_x = 100 + contador;
    dados.posicao_y = 200 + contador;
    dados.angulo_x = 0 + contador;
    return dados;
}

// INÍCIO MONITORAMENTO DE FALHAS

// Função para simular a leitura dos sensores de falha (i_temperatura, i_falha_eletrica, etc.).
// No sistema real, esta função seria substituída por uma leitura de hardware ou um subscriber MQTT.
FalhaEvento lerSensoresDeFalha() {
    // Usa uma variável estática para manter o estado entre as chamadas, simulando a passagem do tempo.
    static int ciclo = 0;
    ciclo++; // Incrementa o contador de ciclo a cada chamada.

    // Simula um cenário de alerta de temperatura após 5 ciclos de execução.
    if (ciclo > 5 && ciclo <= 10) {
        // Retorna um objeto FalhaEvento com o tipo de falha e uma descrição.
        return {TipoFalha::TemperaturaAlerta, "Alerta: Temperatura do motor atingiu 98C."};
    }
    // Simula um cenário de falha elétrica crítica após 10 ciclos.
    if (ciclo > 10 && ciclo <= 15) {
        // Retorna um evento de falha elétrica.
        return {TipoFalha::Eletrica, "Falha Crítica: Sistema elétrico comprometido."};
    }
    // Após 15 ciclos, reinicia o contador para repetir o padrão de simulação de falhas.
    if (ciclo > 15) {
        ciclo = 0;
    }
    
    // Se nenhuma das condições de falha acima for atendida, retorna um estado OK.
    // Isso representa o funcionamento normal do caminhão.
    return {TipoFalha::OK, "Sistema operando normalmente."};
}

// FIM MONITORAMENTO DE FALHAS

// Thread TratamentoSensores
void TratamentoSensores(BufferCircular& buf) {
    boost::asio::io_context io;
    boost::asio::steady_timer timer(io, std::chrono::milliseconds(100)); // Ciclo a cada 100ms
    auto next_time = std::chrono::steady_clock::now() + std::chrono::milliseconds(100);

    // Filtros para cada variável (ordem M=5)
    FiltroMediaMovel filtro_x(5);
    FiltroMediaMovel filtro_y(5);
    FiltroMediaMovel filtro_angulo(5);

    std::function<void(const boost::system::error_code&)> handler = [&](const boost::system::error_code& ec) {
        // Lê dados do servidor
        DadosProcessados dados_brutos = lerDadosServidor();

        // Aplica filtro de média móvel
        DadosProcessados dados_filtrados;
        dados_filtrados.posicao_x = filtro_x.filtrar(dados_brutos.posicao_x);
        dados_filtrados.posicao_y = filtro_y.filtrar(dados_brutos.posicao_y);
        dados_filtrados.angulo_x = filtro_angulo.filtrar(dados_brutos.angulo_x);

        // Armazena no buffer compartilhado
        buf.push(dados_filtrados);

        // Imprime para debug (opcional)
        std::cout << "TratamentoSensores: Dados filtrados - X: " << dados_filtrados.posicao_x
                  << ", Y: " << dados_filtrados.posicao_y << ", Angulo: " << dados_filtrados.angulo_x << std::endl;

        // Reagenda o timer
        next_time += std::chrono::milliseconds(100);
        timer.expires_at(next_time);
        timer.async_wait(handler);
    };

    timer.async_wait(handler);
    io.run(); // Mantém a thread rodando
}

<<<<<<< HEAD
=======
// INÍCIO MONITORAMENTO DE FALHAS

// Função da thread para a tarefa de Monitoramento de Falhas.
// Ela é executada em paralelo com as outras tarefas do sistema.
void MonitoramentoDeFalhas(BufferCircular& buf) {
    // Cria um contexto de I/O do Boost.Asio para gerenciar eventos assíncronos, como o timer.
    boost::asio::io_context io;
    // Define um timer para executar a tarefa periodicamente a cada 500ms.
    // A verificação de falhas pode ser menos frequente que a leitura de sensores de posição.
    boost::asio::steady_timer timer(io, std::chrono::milliseconds(500)); 
    // Calcula o próximo ponto no tempo para a execução do timer.
    auto next_time = std::chrono::steady_clock::now() + std::chrono::milliseconds(500);

    // Define a função (lambda) que será executada quando o timer disparar.
    std::function<void(const boost::system::error_code&)> handler = [&](const boost::system::error_code& ec) {
        // Chama a função de simulação para obter o estado atual dos sensores de falha.
        FalhaEvento evento = lerSensoresDeFalha();

        // Condição CRÍTICA: "Dispara o evento" (coloca no buffer) APENAS se uma falha real for detectada.
        // Isso evita poluir o buffer com mensagens de "OK", que não são eventos e desperdiçariam recursos.
        if (evento.tipo!= TipoFalha::OK) {
            // Insere o evento de falha no buffer circular compartilhado.
            // As outras tarefas (consumidores) poderão agora ler e reagir a este evento.
            buf.push(evento);
            // Imprime uma mensagem no console para fins de depuração, confirmando que a falha foi detectada e disparada.
            std::cout << "MonitoramentoDeFalhas: Evento disparado - " << evento.descricao << std::endl;
        }

        // Reagenda o timer para a próxima execução, garantindo o comportamento cíclico da tarefa.
        next_time += std::chrono::milliseconds(500);
        timer.expires_at(next_time);
        timer.async_wait(handler);
    };

    // Inicia a espera assíncrona pelo timer. A função 'handler' será chamada na primeira vez que o timer expirar.
    timer.async_wait(handler);
    // Executa o loop de eventos do io_context. Isso mantém a thread ativa, processando os eventos do timer.
    io.run();
}

// FIM MONITORAMENTO DE FALHAS

// INÍCIO LÓGICA DE COMANDO

// Função da thread para a tarefa de Lógica de Comando.
// Esta função atua como um "consumidor", lendo dados do buffer e tomando decisões.
void LogicaDeComando(BufferCircular& buf) {
    // Cria um objeto para guardar o estado atual do veículo.
    // Este objeto será atualizado conforme os dados são lidos do buffer.
    EstadoVeiculo estado_atual;

    // Inicia um loop infinito. A thread ficará aqui para sempre, processando dados.
    while (true) {
        // A linha mais importante: a thread vai tentar pegar um item do buffer.
        // Se o buffer estiver vazio, a função 'pop()' vai fazer a thread esperar (bloquear)
        // até que um novo item seja colocado por outra thread (TratamentoSensores ou MonitoramentoDeFalhas).
        DataVariant item = buf.pop();

        // 'std::visit' é uma ferramenta do C++ moderno para lidar com 'std::variant'.
        // Ele inspeciona o tipo de dado que está dentro de 'item' e executa o código correto para ele.
        // O trecho '[&](auto&& arg)' cria uma função anônima (lambda) que pode acessar as variáveis locais (como 'estado_atual').
        std::visit([&](auto&& arg) {
            // Descobre o tipo exato do dado que foi retirado do buffer.
            using T = std::decay_t<decltype(arg)>;

            // Se o tipo do dado for 'DadosProcessados' (vindo de TratamentoSensores)...
            if constexpr (std::is_same_v<T, DadosProcessados>) {
                // Por enquanto, apenas imprimimos uma mensagem para confirmar que recebemos os dados.
                // No futuro, aqui entraria a lógica para enviar comandos aos atuadores (o_aceleracao, o_direcao).
                // 'arg' aqui é o objeto 'DadosProcessados' que foi lido.
                std::cout << "LogicaDeComando: Recebeu dados de sensor. ID: " << arg.id << std::endl;
            
            // Se o tipo do dado for 'FalhaEvento' (vindo de MonitoramentoDeFalhas)...
            } else if constexpr (std::is_same_v<T, FalhaEvento>) {
                // Imprime a descrição da falha que foi recebida.
                std::cout << "LogicaDeComando: Recebeu evento de FALHA! Desc: " << arg.descricao << std::endl;
                // Atualiza o estado do veículo para indicar que há um defeito ativo.
                // Isso corresponde a 'e_defeito = 1'.
                estado_atual.e_defeito = true;

            // Se o tipo do dado for 'ComandoOperador' (viria da Interface Local)...
            } else if constexpr (std::is_same_v<T, ComandoOperador>) {
                // Imprime o tipo de comando recebido para depuração.
                std::cout << "LogicaDeComando: Recebeu um COMANDO do operador." << std::endl;
                
                // Usa uma estrutura 'switch' para executar uma ação diferente para cada tipo de comando.
                switch (arg.comando) {
                    // Caso o comando seja para ativar o modo automático...
                    case TipoComando::SET_AUTOMATICO:
                        // Atualiza o estado para modo automático. Corresponde a 'e_automatico = 1'.
                        estado_atual.e_automatico = true;
                        break; // Termina o processamento deste caso.
                    // Caso o comando seja para ativar o modo manual...
                    case TipoComando::SET_MANUAL:
                        // Atualiza o estado para modo manual. Corresponde a 'e_automatico = 0'.
                        estado_atual.e_automatico = false;
                        break;
                    // Caso o comando seja para rearmar uma falha...
                    case TipoComando::REARME_FALHA:
                        // Atualiza o estado para indicar que não há mais defeito. Corresponde a 'e_defeito = 0'.
                        estado_atual.e_defeito = false;
                        break;
                    // Outros comandos (acelerar, etc.) seriam tratados aqui no futuro.
                    default:
                        break;
                }
            }
        }, item); // Fim do std::visit

        // Após processar um item e potencialmente atualizar o estado, imprime o estado atual do veículo.
        // Isso nos permite ver em tempo real como a Lógica de Comando está funcionando.
        // A expressão '(estado_atual.e_automatico? "Automatico" : "Manual")' é um atalho para escolher a string correta.
        std::cout << ">> ESTADO ATUAL DO VEICULO:[Modo: " << (estado_atual.e_automatico? "Automatico" : "Manual") << "]" << std::endl;
    }
}

// FIM LÓGICA DE COMANDO
>>>>>>> e234bdac

int main() {
    BufferCircular buf(200);

    // INÍCIO LÓGICA DE COMANDO
    // Para testar a lógica de comandos sem ter a Interface Local pronta,
    // podemos colocar um comando de teste diretamente no buffer antes de iniciar as threads.
    // Aqui, estamos simulando o operador pressionando a tecla para o MODO MANUAL.
    buf.push(ComandoOperador{TipoComando::SET_MANUAL});
    // FIM LÓGICA DE COMANDO

    // Inicia a thread TratamentoSensores
    std::thread thread_sensores(TratamentoSensores, std::ref(buf));

    // INÍCIO MONITORAMENTO DE FALHAS
    // Cria e inicia a thread para a tarefa de Monitoramento de Falhas.
    // A função MonitoramentoDeFalhas será executada em seu próprio fluxo de controle.
    // std::ref(buf) é usado para passar o buffer por referência para a thread.
    std::thread thread_falhas(MonitoramentoDeFalhas, std::ref(buf));
    // FIM MONITORAMENTO DE FALHAS

    // INÍCIO LÓGICA DE COMANDO
    // Cria e inicia a thread para a tarefa de Lógica de Comando.
    // A função LogicaDeComando será executada em seu próprio fluxo de controle.
    std::thread thread_logica(LogicaDeComando, std::ref(buf));
    // FIM LÓGICA DE COMANDO

    // Mantém a thread principal viva por 10 segundos para observar a execução das outras threads.
    std::this_thread::sleep_for(std::chrono::seconds(10));

    // Desacopla as threads da thread principal.
    // Isso permite que a função main termine sem precisar esperar (join) pelas threads.
    // ATENÇÃO: Em uma aplicação final, um mecanismo de encerramento limpo (com join) é preferível.
    thread_sensores.detach();
    thread_falhas.detach();

    std::cout << "Execução principal concluída após 10 segundos." << std::endl;
    return 0;
}<|MERGE_RESOLUTION|>--- conflicted
+++ resolved
@@ -90,9 +90,6 @@
     io.run(); // Mantém a thread rodando
 }
 
-<<<<<<< HEAD
-=======
-// INÍCIO MONITORAMENTO DE FALHAS
 
 // Função da thread para a tarefa de Monitoramento de Falhas.
 // Ela é executada em paralelo com as outras tarefas do sistema.
@@ -209,7 +206,6 @@
 }
 
 // FIM LÓGICA DE COMANDO
->>>>>>> e234bdac
 
 int main() {
     BufferCircular buf(200);
